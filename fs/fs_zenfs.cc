--- conflicted
+++ resolved
@@ -542,11 +542,7 @@
 
     Info(logger_, "[kqh] Delete Files Internal: %s FileSize=%zu\n",
          fname.c_str(), zoneFile->GetFileSize());
-<<<<<<< HEAD
-    ZnsLog(kRed, "[kqh] Delete Files Internal: %s FileSize=%zu\n", fname.c_str(),
-=======
     ZnsLog(kGreen, "[kqh] Delete Files Internal: %s FileSize=%zu\n", fname.c_str(),
->>>>>>> 359b2a4a
            zoneFile->GetFileSize());
 
     if (zoneFile->IsOpenForWR())
